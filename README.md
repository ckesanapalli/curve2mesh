--- conflicted
+++ resolved
@@ -53,12 +53,8 @@
 ![asdas](assets/images/mesh3d.png)
 
 ## Requirements
-<<<<<<< HEAD
 
-- Python 3.9+
-=======
 - Python 3.7+
->>>>>>> 6b499b62
 - NumPy (optional but recommended)
 
 ## Contributing
