--- conflicted
+++ resolved
@@ -57,13 +57,10 @@
 - Python 3.7+
 - NumPy (optional but recommended)
 
-<<<<<<< HEAD
 ## Contributing
 
 Contributions to `curve2mesh` are welcome! Please read our [Contributing Guidelines](CONTRIBUTING.md) for details on how to submit pull requests, bug reports, and feature requests.
 
-=======
->>>>>>> 4c910e0e
 ## License
 
 This project is licensed under the MIT License - see the [LICENSE](LICENSE) file for details.
